--- conflicted
+++ resolved
@@ -56,15 +56,7 @@
 
 #### Arguments
 
-<<<<<<< HEAD
-###### positional arguments
 
-source_type
-  * Input source type. Possible values are: from_seurat, from_10x, from_scanpy.
-=======
-10x_counts_filepath
-  *  Results of 10X cellranger run to be used for classification. There are two options for inputs: 1) the mtx.gz count directory (typically at outs/raw_feature_bc_matrix), and 2) the .h5 file (typically at outs/raw_feature_bc_matrix.h5). NOTE: eventually there will be an option to pass a seurat or scanpy object, but for this version it is limited to just the 10x output.
->>>>>>> 22568365
   
 module_filepath
   * Filepath to module to use for classification. The location of the tumor/tissue module to use for classification. For beta, available modules are stored in katmai at `/diskmnt/Projects/Users/estorrs/pollock/modules`. Available modules at this time are the following: `sc_brca`, `sc_cesc`, `sc_hnsc`, `sc_pdac`, `sc_myeloma` and `sn_ccrcc`. More general purpose modules will be available soon, but for now the available modules are seperated by technology and tumor/tissue type.
@@ -74,24 +66,7 @@
 --seurat-rds-filepath SEURAT_RDS_FILEPATH
   * A saved Seurat RDS object to use for classification. Seurat experiment matrix must be raw expression counts (i.e. not normalized)
   
-<<<<<<< HEAD
---scanpy-h5ad-filepath SCANPY_H5AD_FILEPATH
-  * A saved .h5ad file to use for classification. scanpy data matrix must be raw expression counts (i.e. not normalized)
-  
---counts-10x-filepath COUNTS_10X_FILEPATH
-  * Results of 10X cellranger run to be used for classification. There are two options for inputs: 1) the mtx count directory (typically at outs/raw_feature_bc_matrix), and 2) the .h5 file (typically at outs/raw_feature_bc_matrix.h5).
-=======
---min-genes-per-cell
-  * Minimum number of genes a cell must express to be considered for prediction with cells with less than MIN_GENES_PER_CELL filtered out. Default is 200.
-  
---output
-  * Filepath to write predictions output file. Default is output.tsv.
-  
-##### Outputs
 
-Output is a .tsv file with cell_id, predicted_cell_type, and probability fields
-  
->>>>>>> 22568365
   
 --min-genes-per-cell MIN_GENES_PER_CELL
   * The minimun number of genes expressed in a cell in order for it to be classified. Only used in 10x mode
@@ -143,19 +118,4 @@
 ```bash
 docker run -v </filepath/to/folder/with/seurat/rds>:/inputs -v </path/to/output_dir>:/outputs -v /diskmnt/Projects/Users/estorrs/pollock/modules:/modules -t estorrs/pollock-cpu pollock from_seurat /diskmnt/Projects/Users/estorrs/pollock/modules/sc_myeloma --seurat-rds-filepath <filename.rds> --output-prefix output --output-type seurat
 ```
-<<<<<<< HEAD
-  
-## Outputs
 
-There are three possible output types:
-  * txt : tab seperated text file
-  * seurat: a .rds seurat object
-  * scanpy: a .h5ad file that can be loaded with scanpy
-  
-The following fields will be included in the output: predicted cell type, predicted cell type probability, and probabilities for each potential cell type in the model
-=======
-
-##### training your own modules
-
-Coming soon :)
->>>>>>> 22568365
